--- conflicted
+++ resolved
@@ -4,11 +4,8 @@
 import "@openzeppelin/contracts/token/ERC20/utils/SafeERC20.sol";
 import "@openzeppelin/contracts-upgradeable/access/extensions/AccessControlEnumerableUpgradeable.sol";
 import "@openzeppelin/contracts-upgradeable/utils/ReentrancyGuardUpgradeable.sol";
-<<<<<<< HEAD
 import "@openzeppelin/contracts-upgradeable/proxy/utils/UUPSUpgradeable.sol";
 import "@animoca/ethereum-contracts/contracts/token/ERC20/interfaces/IERC20.sol";
-=======
->>>>>>> 173e3c78
 
 /**
  * @title AimStaking
@@ -16,13 +13,9 @@
  * It allows project managers to define staking parameters and collect fees.
  * This contract is upgradeable.
  */
-<<<<<<< HEAD
 contract AimStaking is AccessControlEnumerableUpgradeable, ReentrancyGuardUpgradeable, UUPSUpgradeable {
-=======
-contract AimStaking is AccessControlEnumerableUpgradeable, ReentrancyGuardUpgradeable {
     using SafeERC20 for IERC20;
 
->>>>>>> 173e3c78
     /**
      * @dev Role identifier for managers who can configure staking parameters.
      */
